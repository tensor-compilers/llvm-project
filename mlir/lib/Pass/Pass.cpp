//===- Pass.cpp - Pass infrastructure implementation ----------------------===//
//
// Part of the LLVM Project, under the Apache License v2.0 with LLVM Exceptions.
// See https://llvm.org/LICENSE.txt for license information.
// SPDX-License-Identifier: Apache-2.0 WITH LLVM-exception
//
//===----------------------------------------------------------------------===//
//
// This file implements common pass infrastructure.
//
//===----------------------------------------------------------------------===//

#include "mlir/Pass/Pass.h"
#include "PassDetail.h"
#include "mlir/IR/Diagnostics.h"
#include "mlir/IR/Dialect.h"
#include "mlir/IR/OpDefinition.h"
#include "mlir/IR/Threading.h"
#include "mlir/IR/Verifier.h"
#include "mlir/Support/FileUtilities.h"
<<<<<<< HEAD
#include "llvm/ADT/Hashing.h"
=======
>>>>>>> 7d6b2d8d
#include "mlir/Target/KokkosCpp/KokkosCppEmitter.h"
#include "llvm/ADT/STLExtras.h"
#include "llvm/ADT/ScopeExit.h"
#include "llvm/Support/CommandLine.h"
#include "llvm/Support/CrashRecoveryContext.h"
#include "llvm/Support/Mutex.h"
#include "llvm/Support/Signals.h"
#include "llvm/Support/Threading.h"
#include "llvm/Support/ToolOutputFile.h"
#include <optional>

using namespace mlir;
using namespace mlir::detail;

//===----------------------------------------------------------------------===//
// PassExecutionAction
//===----------------------------------------------------------------------===//

void PassExecutionAction::print(raw_ostream &os) const {
  os << llvm::formatv("`{0}` running `{1}` on Operation `{2}`", tag,
                      pass.getName(), getOp()->getName());
}

//===----------------------------------------------------------------------===//
// Pass
//===----------------------------------------------------------------------===//

/// Out of line virtual method to ensure vtables and metadata are emitted to a
/// single .o file.
void Pass::anchor() {}

/// Attempt to initialize the options of this pass from the given string.
LogicalResult Pass::initializeOptions(StringRef options) {
  return passOptions.parseFromString(options);
}

/// Copy the option values from 'other', which is another instance of this
/// pass.
void Pass::copyOptionValuesFrom(const Pass *other) {
  passOptions.copyOptionValuesFrom(other->passOptions);
}

/// Prints out the pass in the textual representation of pipelines. If this is
/// an adaptor pass, print its pass managers.
void Pass::printAsTextualPipeline(raw_ostream &os) {
  // Special case for adaptors to print its pass managers.
  if (auto *adaptor = dyn_cast<OpToOpPassAdaptor>(this)) {
    llvm::interleave(
        adaptor->getPassManagers(),
        [&](OpPassManager &pm) { pm.printAsTextualPipeline(os); },
        [&] { os << ","; });
    return;
  }
  // Otherwise, print the pass argument followed by its options. If the pass
  // doesn't have an argument, print the name of the pass to give some indicator
  // of what pass was run.
  StringRef argument = getArgument();
  if (!argument.empty())
    os << argument;
  else
    os << "unknown<" << getName() << ">";
  passOptions.print(os);
}

//===----------------------------------------------------------------------===//
// OpPassManagerImpl
//===----------------------------------------------------------------------===//

namespace mlir {
namespace detail {
struct OpPassManagerImpl {
  OpPassManagerImpl(OperationName opName, OpPassManager::Nesting nesting)
      : name(opName.getStringRef().str()), opName(opName),
        initializationGeneration(0), nesting(nesting) {}
  OpPassManagerImpl(StringRef name, OpPassManager::Nesting nesting)
      : name(name == OpPassManager::getAnyOpAnchorName() ? "" : name.str()),
        initializationGeneration(0), nesting(nesting) {}
  OpPassManagerImpl(OpPassManager::Nesting nesting)
      : initializationGeneration(0), nesting(nesting) {}
  OpPassManagerImpl(const OpPassManagerImpl &rhs)
      : name(rhs.name), opName(rhs.opName),
        initializationGeneration(rhs.initializationGeneration),
        nesting(rhs.nesting) {
    for (const std::unique_ptr<Pass> &pass : rhs.passes) {
      std::unique_ptr<Pass> newPass = pass->clone();
      newPass->threadingSibling = pass.get();
      passes.push_back(std::move(newPass));
    }
  }

  /// Merge the passes of this pass manager into the one provided.
  void mergeInto(OpPassManagerImpl &rhs);

  /// Nest a new operation pass manager for the given operation kind under this
  /// pass manager.
  OpPassManager &nest(OperationName nestedName) {
    return nest(OpPassManager(nestedName, nesting));
  }
  OpPassManager &nest(StringRef nestedName) {
    return nest(OpPassManager(nestedName, nesting));
  }
  OpPassManager &nestAny() { return nest(OpPassManager(nesting)); }

  /// Nest the given pass manager under this pass manager.
  OpPassManager &nest(OpPassManager &&nested);

  /// Add the given pass to this pass manager. If this pass has a concrete
  /// operation type, it must be the same type as this pass manager.
  void addPass(std::unique_ptr<Pass> pass);

  /// Clear the list of passes in this pass manager, other options are
  /// preserved.
  void clear();

  /// Finalize the pass list in preparation for execution. This includes
  /// coalescing adjacent pass managers when possible, verifying scheduled
  /// passes, etc.
  LogicalResult finalizePassList(MLIRContext *ctx);

  /// Return the operation name of this pass manager.
  std::optional<OperationName> getOpName(MLIRContext &context) {
    if (!name.empty() && !opName)
      opName = OperationName(name, &context);
    return opName;
  }
  std::optional<StringRef> getOpName() const {
    return name.empty() ? std::optional<StringRef>()
                        : std::optional<StringRef>(name);
  }

  /// Return the name used to anchor this pass manager. This is either the name
  /// of an operation, or the result of `getAnyOpAnchorName()` in the case of an
  /// op-agnostic pass manager.
  StringRef getOpAnchorName() const {
    return getOpName().value_or(OpPassManager::getAnyOpAnchorName());
  }

  /// Indicate if the current pass manager can be scheduled on the given
  /// operation type.
  bool canScheduleOn(MLIRContext &context, OperationName opName);

  /// The name of the operation that passes of this pass manager operate on.
  std::string name;

  /// The cached OperationName (internalized in the context) for the name of the
  /// operation that passes of this pass manager operate on.
  std::optional<OperationName> opName;

  /// The set of passes to run as part of this pass manager.
  std::vector<std::unique_ptr<Pass>> passes;

  /// The current initialization generation of this pass manager. This is used
  /// to indicate when a pass manager should be reinitialized.
  unsigned initializationGeneration;

  /// Control the implicit nesting of passes that mismatch the name set for this
  /// OpPassManager.
  OpPassManager::Nesting nesting;
};
} // namespace detail
} // namespace mlir

void OpPassManagerImpl::mergeInto(OpPassManagerImpl &rhs) {
  assert(name == rhs.name && "merging unrelated pass managers");
  for (auto &pass : passes)
    rhs.passes.push_back(std::move(pass));
  passes.clear();
}

OpPassManager &OpPassManagerImpl::nest(OpPassManager &&nested) {
  auto *adaptor = new OpToOpPassAdaptor(std::move(nested));
  addPass(std::unique_ptr<Pass>(adaptor));
  return adaptor->getPassManagers().front();
}

void OpPassManagerImpl::addPass(std::unique_ptr<Pass> pass) {
  // If this pass runs on a different operation than this pass manager, then
  // implicitly nest a pass manager for this operation if enabled.
  std::optional<StringRef> pmOpName = getOpName();
  std::optional<StringRef> passOpName = pass->getOpName();
  if (pmOpName && passOpName && *pmOpName != *passOpName) {
    if (nesting == OpPassManager::Nesting::Implicit)
      return nest(*passOpName).addPass(std::move(pass));
    llvm::report_fatal_error(llvm::Twine("Can't add pass '") + pass->getName() +
                             "' restricted to '" + *passOpName +
                             "' on a PassManager intended to run on '" +
                             getOpAnchorName() + "', did you intend to nest?");
  }

  passes.emplace_back(std::move(pass));
}

void OpPassManagerImpl::clear() { passes.clear(); }

LogicalResult OpPassManagerImpl::finalizePassList(MLIRContext *ctx) {
  auto finalizeAdaptor = [ctx](OpToOpPassAdaptor *adaptor) {
    for (auto &pm : adaptor->getPassManagers())
      if (failed(pm.getImpl().finalizePassList(ctx)))
        return failure();
    return success();
  };

  // Walk the pass list and merge adjacent adaptors.
  OpToOpPassAdaptor *lastAdaptor = nullptr;
  for (auto &pass : passes) {
    // Check to see if this pass is an adaptor.
    if (auto *currentAdaptor = dyn_cast<OpToOpPassAdaptor>(pass.get())) {
      // If it is the first adaptor in a possible chain, remember it and
      // continue.
      if (!lastAdaptor) {
        lastAdaptor = currentAdaptor;
        continue;
      }

      // Otherwise, try to merge into the existing adaptor and delete the
      // current one. If merging fails, just remember this as the last adaptor.
      if (succeeded(currentAdaptor->tryMergeInto(ctx, *lastAdaptor)))
        pass.reset();
      else
        lastAdaptor = currentAdaptor;
    } else if (lastAdaptor) {
      // If this pass isn't an adaptor, finalize it and forget the last adaptor.
      if (failed(finalizeAdaptor(lastAdaptor)))
        return failure();
      lastAdaptor = nullptr;
    }
  }

  // If there was an adaptor at the end of the manager, finalize it as well.
  if (lastAdaptor && failed(finalizeAdaptor(lastAdaptor)))
    return failure();

  // Now that the adaptors have been merged, erase any empty slots corresponding
  // to the merged adaptors that were nulled-out in the loop above.
  llvm::erase_if(passes, std::logical_not<std::unique_ptr<Pass>>());

  // If this is a op-agnostic pass manager, there is nothing left to do.
  std::optional<OperationName> rawOpName = getOpName(*ctx);
  if (!rawOpName)
    return success();

  // Otherwise, verify that all of the passes are valid for the current
  // operation anchor.
  std::optional<RegisteredOperationName> opName =
      rawOpName->getRegisteredInfo();
  for (std::unique_ptr<Pass> &pass : passes) {
    if (opName && !pass->canScheduleOn(*opName)) {
      return emitError(UnknownLoc::get(ctx))
             << "unable to schedule pass '" << pass->getName()
             << "' on a PassManager intended to run on '" << getOpAnchorName()
             << "'!";
    }
  }
  return success();
}

bool OpPassManagerImpl::canScheduleOn(MLIRContext &context,
                                      OperationName opName) {
  // If this pass manager is op-specific, we simply check if the provided
  // operation name is the same as this one.
  std::optional<OperationName> pmOpName = getOpName(context);
  if (pmOpName)
    return pmOpName == opName;

  // Otherwise, this is an op-agnostic pass manager. Check that the operation
  // can be scheduled on all passes within the manager.
  std::optional<RegisteredOperationName> registeredInfo =
      opName.getRegisteredInfo();
  if (!registeredInfo ||
      !registeredInfo->hasTrait<OpTrait::IsIsolatedFromAbove>())
    return false;
  return llvm::all_of(passes, [&](const std::unique_ptr<Pass> &pass) {
    return pass->canScheduleOn(*registeredInfo);
  });
}

//===----------------------------------------------------------------------===//
// OpPassManager
//===----------------------------------------------------------------------===//

OpPassManager::OpPassManager(Nesting nesting)
    : impl(new OpPassManagerImpl(nesting)) {}
OpPassManager::OpPassManager(StringRef name, Nesting nesting)
    : impl(new OpPassManagerImpl(name, nesting)) {}
OpPassManager::OpPassManager(OperationName name, Nesting nesting)
    : impl(new OpPassManagerImpl(name, nesting)) {}
OpPassManager::OpPassManager(OpPassManager &&rhs) { *this = std::move(rhs); }
OpPassManager::OpPassManager(const OpPassManager &rhs) { *this = rhs; }
OpPassManager &OpPassManager::operator=(const OpPassManager &rhs) {
  impl = std::make_unique<OpPassManagerImpl>(*rhs.impl);
  return *this;
}
OpPassManager &OpPassManager::operator=(OpPassManager &&rhs) {
  impl = std::move(rhs.impl);
  return *this;
}

OpPassManager::~OpPassManager() = default;

OpPassManager::pass_iterator OpPassManager::begin() {
  return MutableArrayRef<std::unique_ptr<Pass>>{impl->passes}.begin();
}
OpPassManager::pass_iterator OpPassManager::end() {
  return MutableArrayRef<std::unique_ptr<Pass>>{impl->passes}.end();
}

OpPassManager::const_pass_iterator OpPassManager::begin() const {
  return ArrayRef<std::unique_ptr<Pass>>{impl->passes}.begin();
}
OpPassManager::const_pass_iterator OpPassManager::end() const {
  return ArrayRef<std::unique_ptr<Pass>>{impl->passes}.end();
}

/// Nest a new operation pass manager for the given operation kind under this
/// pass manager.
OpPassManager &OpPassManager::nest(OperationName nestedName) {
  return impl->nest(nestedName);
}
OpPassManager &OpPassManager::nest(StringRef nestedName) {
  return impl->nest(nestedName);
}
OpPassManager &OpPassManager::nestAny() { return impl->nestAny(); }

/// Add the given pass to this pass manager. If this pass has a concrete
/// operation type, it must be the same type as this pass manager.
void OpPassManager::addPass(std::unique_ptr<Pass> pass) {
  impl->addPass(std::move(pass));
}

void OpPassManager::clear() { impl->clear(); }

/// Returns the number of passes held by this manager.
size_t OpPassManager::size() const { return impl->passes.size(); }

/// Returns the internal implementation instance.
OpPassManagerImpl &OpPassManager::getImpl() { return *impl; }

/// Return the operation name that this pass manager operates on.
std::optional<StringRef> OpPassManager::getOpName() const {
  return impl->getOpName();
}

/// Return the operation name that this pass manager operates on.
std::optional<OperationName>
OpPassManager::getOpName(MLIRContext &context) const {
  return impl->getOpName(context);
}

StringRef OpPassManager::getOpAnchorName() const {
  return impl->getOpAnchorName();
}

/// Prints out the passes of the pass manager as the textual representation
/// of pipelines.
void OpPassManager::printAsTextualPipeline(raw_ostream &os) const {
  os << getOpAnchorName() << "(";
  llvm::interleave(
      impl->passes,
      [&](const std::unique_ptr<Pass> &pass) {
        pass->printAsTextualPipeline(os);
      },
      [&]() { os << ","; });
  os << ")";
}

void OpPassManager::dump() {
  llvm::errs() << "Pass Manager with " << impl->passes.size() << " passes:\n";
  printAsTextualPipeline(llvm::errs());
  llvm::errs() << "\n";
}

static void registerDialectsForPipeline(const OpPassManager &pm,
                                        DialectRegistry &dialects) {
  for (const Pass &pass : pm.getPasses())
    pass.getDependentDialects(dialects);
}

void OpPassManager::getDependentDialects(DialectRegistry &dialects) const {
  registerDialectsForPipeline(*this, dialects);
}

void OpPassManager::setNesting(Nesting nesting) { impl->nesting = nesting; }

OpPassManager::Nesting OpPassManager::getNesting() { return impl->nesting; }

LogicalResult OpPassManager::initialize(MLIRContext *context,
                                        unsigned newInitGeneration) {
  if (impl->initializationGeneration == newInitGeneration)
    return success();
  impl->initializationGeneration = newInitGeneration;
  for (Pass &pass : getPasses()) {
    // If this pass isn't an adaptor, directly initialize it.
    auto *adaptor = dyn_cast<OpToOpPassAdaptor>(&pass);
    if (!adaptor) {
      if (failed(pass.initialize(context)))
        return failure();
      continue;
    }

    // Otherwise, initialize each of the adaptors pass managers.
    for (OpPassManager &adaptorPM : adaptor->getPassManagers())
      if (failed(adaptorPM.initialize(context, newInitGeneration)))
        return failure();
  }
  return success();
}

llvm::hash_code OpPassManager::hash() {
  llvm::hash_code hashCode{};
  for (Pass &pass : getPasses()) {
    // If this pass isn't an adaptor, directly hash it.
    auto *adaptor = dyn_cast<OpToOpPassAdaptor>(&pass);
    if (!adaptor) {
      hashCode = llvm::hash_combine(hashCode, &pass);
      continue;
    }
    // Otherwise, hash recursively each of the adaptors pass managers.
    for (OpPassManager &adaptorPM : adaptor->getPassManagers())
      llvm::hash_combine(hashCode, adaptorPM.hash());
  }
  return hashCode;
}


//===----------------------------------------------------------------------===//
// OpToOpPassAdaptor
//===----------------------------------------------------------------------===//

LogicalResult OpToOpPassAdaptor::run(Pass *pass, Operation *op,
                                     AnalysisManager am, bool verifyPasses,
                                     unsigned parentInitGeneration) {
  std::optional<RegisteredOperationName> opInfo = op->getRegisteredInfo();
  if (!opInfo)
    return op->emitOpError()
           << "trying to schedule a pass on an unregistered operation";
  if (!opInfo->hasTrait<OpTrait::IsIsolatedFromAbove>())
    return op->emitOpError() << "trying to schedule a pass on an operation not "
                                "marked as 'IsolatedFromAbove'";
  if (!pass->canScheduleOn(*op->getName().getRegisteredInfo()))
    return op->emitOpError()
           << "trying to schedule a pass on an unsupported operation";

  // Initialize the pass state with a callback for the pass to dynamically
  // execute a pipeline on the currently visited operation.
  PassInstrumentor *pi = am.getPassInstrumentor();
  PassInstrumentation::PipelineParentInfo parentInfo = {llvm::get_threadid(),
                                                        pass};
  auto dynamicPipelineCallback = [&](OpPassManager &pipeline,
                                     Operation *root) -> LogicalResult {
    if (!op->isAncestor(root))
      return root->emitOpError()
             << "Trying to schedule a dynamic pipeline on an "
                "operation that isn't "
                "nested under the current operation the pass is processing";
    assert(
        pipeline.getImpl().canScheduleOn(*op->getContext(), root->getName()));

    // Before running, finalize the passes held by the pipeline.
    if (failed(pipeline.getImpl().finalizePassList(root->getContext())))
      return failure();

    // Initialize the user provided pipeline and execute the pipeline.
    if (failed(pipeline.initialize(root->getContext(), parentInitGeneration)))
      return failure();
    AnalysisManager nestedAm = root == op ? am : am.nest(root);
    return OpToOpPassAdaptor::runPipeline(pipeline, root, nestedAm,
                                          verifyPasses, parentInitGeneration,
                                          pi, &parentInfo);
  };
  pass->passState.emplace(op, am, dynamicPipelineCallback);

  // Instrument before the pass has run.
  if (pi)
    pi->runBeforePass(pass, op);

  bool passFailed = false;
  op->getContext()->executeAction<PassExecutionAction>(
      [&]() {
        // Invoke the virtual runOnOperation method.
        if (auto *adaptor = dyn_cast<OpToOpPassAdaptor>(pass))
          adaptor->runOnOperation(verifyPasses);
        else
          pass->runOnOperation();
        passFailed = pass->passState->irAndPassFailed.getInt();
      },
      {op}, *pass);

  // Invalidate any non preserved analyses.
  am.invalidate(pass->passState->preservedAnalyses);

  // When verifyPasses is specified, we run the verifier (unless the pass
  // failed).
  if (!passFailed && verifyPasses) {
    bool runVerifierNow = true;

    // If the pass is an adaptor pass, we don't run the verifier recursively
    // because the nested operations should have already been verified after
    // nested passes had run.
    bool runVerifierRecursively = !isa<OpToOpPassAdaptor>(pass);

    // Reduce compile time by avoiding running the verifier if the pass didn't
    // change the IR since the last time the verifier was run:
    //
    //  1) If the pass said that it preserved all analyses then it can't have
    //     permuted the IR.
    //
    // We run these checks in EXPENSIVE_CHECKS mode out of caution.
#ifndef EXPENSIVE_CHECKS
    runVerifierNow = !pass->passState->preservedAnalyses.isAll();
#endif
    if (runVerifierNow)
      passFailed = failed(verify(op, runVerifierRecursively));
  }

  // Instrument after the pass has run.
  if (pi) {
    if (passFailed)
      pi->runAfterPassFailed(pass, op);
    else
      pi->runAfterPass(pass, op);
  }

  // Return if the pass signaled a failure.
  return failure(passFailed);
}

/// Run the given operation and analysis manager on a provided op pass manager.
LogicalResult OpToOpPassAdaptor::runPipeline(
    OpPassManager &pm, Operation *op, AnalysisManager am, bool verifyPasses,
    unsigned parentInitGeneration, PassInstrumentor *instrumentor,
    const PassInstrumentation::PipelineParentInfo *parentInfo) {
  assert((!instrumentor || parentInfo) &&
         "expected parent info if instrumentor is provided");
  auto scopeExit = llvm::make_scope_exit([&] {
    // Clear out any computed operation analyses. These analyses won't be used
    // any more in this pipeline, and this helps reduce the current working set
    // of memory. If preserving these analyses becomes important in the future
    // we can re-evaluate this.
    am.clear();
  });

  // Run the pipeline over the provided operation.
  if (instrumentor) {
    instrumentor->runBeforePipeline(pm.getOpName(*op->getContext()),
                                    *parentInfo);
  }

  for (Pass &pass : pm.getPasses())
    if (failed(run(&pass, op, am, verifyPasses, parentInitGeneration)))
      return failure();

  if (instrumentor) {
    instrumentor->runAfterPipeline(pm.getOpName(*op->getContext()),
                                   *parentInfo);
  }
  return success();
}

/// Find an operation pass manager with the given anchor name, or nullptr if one
/// does not exist.
static OpPassManager *
findPassManagerWithAnchor(MutableArrayRef<OpPassManager> mgrs, StringRef name) {
  auto *it = llvm::find_if(
      mgrs, [&](OpPassManager &mgr) { return mgr.getOpAnchorName() == name; });
  return it == mgrs.end() ? nullptr : &*it;
}

/// Find an operation pass manager that can operate on an operation of the given
/// type, or nullptr if one does not exist.
static OpPassManager *findPassManagerFor(MutableArrayRef<OpPassManager> mgrs,
                                         OperationName name,
                                         MLIRContext &context) {
  auto *it = llvm::find_if(mgrs, [&](OpPassManager &mgr) {
    return mgr.getImpl().canScheduleOn(context, name);
  });
  return it == mgrs.end() ? nullptr : &*it;
}

OpToOpPassAdaptor::OpToOpPassAdaptor(OpPassManager &&mgr) {
  mgrs.emplace_back(std::move(mgr));
}

void OpToOpPassAdaptor::getDependentDialects(DialectRegistry &dialects) const {
  for (auto &pm : mgrs)
    pm.getDependentDialects(dialects);
}

LogicalResult OpToOpPassAdaptor::tryMergeInto(MLIRContext *ctx,
                                              OpToOpPassAdaptor &rhs) {
  // Functor used to check if a pass manager is generic, i.e. op-agnostic.
  auto isGenericPM = [&](OpPassManager &pm) { return !pm.getOpName(); };

  // Functor used to detect if the given generic pass manager will have a
  // potential schedule conflict with the given `otherPMs`.
  auto hasScheduleConflictWith = [&](OpPassManager &genericPM,
                                     MutableArrayRef<OpPassManager> otherPMs) {
    return llvm::any_of(otherPMs, [&](OpPassManager &pm) {
      // If this is a non-generic pass manager, a conflict will arise if a
      // non-generic pass manager's operation name can be scheduled on the
      // generic passmanager.
      if (std::optional<OperationName> pmOpName = pm.getOpName(*ctx))
        return genericPM.getImpl().canScheduleOn(*ctx, *pmOpName);
      // Otherwise, this is a generic pass manager. We current can't determine
      // when generic pass managers can be merged, so conservatively assume they
      // conflict.
      return true;
    });
  };

  // Check that if either adaptor has a generic pass manager, that pm is
  // compatible within any non-generic pass managers.
  //
  // Check the current adaptor.
  auto *lhsGenericPMIt = llvm::find_if(mgrs, isGenericPM);
  if (lhsGenericPMIt != mgrs.end() &&
      hasScheduleConflictWith(*lhsGenericPMIt, rhs.mgrs))
    return failure();
  // Check the rhs adaptor.
  auto *rhsGenericPMIt = llvm::find_if(rhs.mgrs, isGenericPM);
  if (rhsGenericPMIt != rhs.mgrs.end() &&
      hasScheduleConflictWith(*rhsGenericPMIt, mgrs))
    return failure();

  for (auto &pm : mgrs) {
    // If an existing pass manager exists, then merge the given pass manager
    // into it.
    if (auto *existingPM =
            findPassManagerWithAnchor(rhs.mgrs, pm.getOpAnchorName())) {
      pm.getImpl().mergeInto(existingPM->getImpl());
    } else {
      // Otherwise, add the given pass manager to the list.
      rhs.mgrs.emplace_back(std::move(pm));
    }
  }
  mgrs.clear();

  // After coalescing, sort the pass managers within rhs by name.
  auto compareFn = [](const OpPassManager *lhs, const OpPassManager *rhs) {
    // Order op-specific pass managers first and op-agnostic pass managers last.
    if (std::optional<StringRef> lhsName = lhs->getOpName()) {
      if (std::optional<StringRef> rhsName = rhs->getOpName())
        return lhsName->compare(*rhsName);
      return -1; // lhs(op-specific) < rhs(op-agnostic)
    }
    return 1; // lhs(op-agnostic) > rhs(op-specific)
  };
  llvm::array_pod_sort(rhs.mgrs.begin(), rhs.mgrs.end(), compareFn);
  return success();
}

/// Returns the adaptor pass name.
std::string OpToOpPassAdaptor::getAdaptorName() {
  std::string name = "Pipeline Collection : [";
  llvm::raw_string_ostream os(name);
  llvm::interleaveComma(getPassManagers(), os, [&](OpPassManager &pm) {
    os << '\'' << pm.getOpAnchorName() << '\'';
  });
  os << ']';
  return os.str();
}

void OpToOpPassAdaptor::runOnOperation() {
  llvm_unreachable(
      "Unexpected call to Pass::runOnOperation() on OpToOpPassAdaptor");
}

/// Run the held pipeline over all nested operations.
void OpToOpPassAdaptor::runOnOperation(bool verifyPasses) {
  if (getContext().isMultithreadingEnabled())
    runOnOperationAsyncImpl(verifyPasses);
  else
    runOnOperationImpl(verifyPasses);
}

/// Run this pass adaptor synchronously.
void OpToOpPassAdaptor::runOnOperationImpl(bool verifyPasses) {
  auto am = getAnalysisManager();
  PassInstrumentation::PipelineParentInfo parentInfo = {llvm::get_threadid(),
                                                        this};
  auto *instrumentor = am.getPassInstrumentor();
  for (auto &region : getOperation()->getRegions()) {
    for (auto &block : region) {
      for (auto &op : block) {
        auto *mgr = findPassManagerFor(mgrs, op.getName(), *op.getContext());
        if (!mgr)
          continue;

        // Run the held pipeline over the current operation.
        unsigned initGeneration = mgr->impl->initializationGeneration;
        if (failed(runPipeline(*mgr, &op, am.nest(&op), verifyPasses,
                               initGeneration, instrumentor, &parentInfo)))
          return signalPassFailure();
      }
    }
  }
}

/// Utility functor that checks if the two ranges of pass managers have a size
/// mismatch.
static bool hasSizeMismatch(ArrayRef<OpPassManager> lhs,
                            ArrayRef<OpPassManager> rhs) {
  return lhs.size() != rhs.size() ||
         llvm::any_of(llvm::seq<size_t>(0, lhs.size()),
                      [&](size_t i) { return lhs[i].size() != rhs[i].size(); });
}

/// Run this pass adaptor synchronously.
void OpToOpPassAdaptor::runOnOperationAsyncImpl(bool verifyPasses) {
  AnalysisManager am = getAnalysisManager();
  MLIRContext *context = &getContext();

  // Create the async executors if they haven't been created, or if the main
  // pipeline has changed.
  if (asyncExecutors.empty() || hasSizeMismatch(asyncExecutors.front(), mgrs))
    asyncExecutors.assign(context->getThreadPool().getThreadCount(), mgrs);

  // This struct represents the information for a single operation to be
  // scheduled on a pass manager.
  struct OpPMInfo {
    OpPMInfo(unsigned passManagerIdx, Operation *op, AnalysisManager am)
        : passManagerIdx(passManagerIdx), op(op), am(am) {}

    /// The index of the pass manager to schedule the operation on.
    unsigned passManagerIdx;
    /// The operation to schedule.
    Operation *op;
    /// The analysis manager for the operation.
    AnalysisManager am;
  };

  // Run a prepass over the operation to collect the nested operations to
  // execute over. This ensures that an analysis manager exists for each
  // operation, as well as providing a queue of operations to execute over.
  std::vector<OpPMInfo> opInfos;
  DenseMap<OperationName, std::optional<unsigned>> knownOpPMIdx;
  for (auto &region : getOperation()->getRegions()) {
    for (Operation &op : region.getOps()) {
      // Get the pass manager index for this operation type.
      auto pmIdxIt = knownOpPMIdx.try_emplace(op.getName(), std::nullopt);
      if (pmIdxIt.second) {
        if (auto *mgr = findPassManagerFor(mgrs, op.getName(), *context))
          pmIdxIt.first->second = std::distance(mgrs.begin(), mgr);
      }

      // If this operation can be scheduled, add it to the list.
      if (pmIdxIt.first->second)
        opInfos.emplace_back(*pmIdxIt.first->second, &op, am.nest(&op));
    }
  }

  // Get the current thread for this adaptor.
  PassInstrumentation::PipelineParentInfo parentInfo = {llvm::get_threadid(),
                                                        this};
  auto *instrumentor = am.getPassInstrumentor();

  // An atomic failure variable for the async executors.
  std::vector<std::atomic<bool>> activePMs(asyncExecutors.size());
  std::fill(activePMs.begin(), activePMs.end(), false);
  auto processFn = [&](OpPMInfo &opInfo) {
    // Find an executor for this operation.
    auto it = llvm::find_if(activePMs, [](std::atomic<bool> &isActive) {
      bool expectedInactive = false;
      return isActive.compare_exchange_strong(expectedInactive, true);
    });
    unsigned pmIndex = it - activePMs.begin();

    // Get the pass manager for this operation and execute it.
    OpPassManager &pm = asyncExecutors[pmIndex][opInfo.passManagerIdx];
    LogicalResult pipelineResult = runPipeline(
        pm, opInfo.op, opInfo.am, verifyPasses,
        pm.impl->initializationGeneration, instrumentor, &parentInfo);

    // Reset the active bit for this pass manager.
    activePMs[pmIndex].store(false);
    return pipelineResult;
  };

  // Signal a failure if any of the executors failed.
  if (failed(failableParallelForEach(context, opInfos, processFn)))
    signalPassFailure();
}

//===----------------------------------------------------------------------===//
// PassManager
//===----------------------------------------------------------------------===//

PassManager::PassManager(MLIRContext *ctx, StringRef operationName,
                         Nesting nesting)
    : OpPassManager(operationName, nesting), context(ctx), passTiming(false),
      verifyPasses(true) {}

PassManager::PassManager(OperationName operationName, Nesting nesting)
    : OpPassManager(operationName, nesting),
      context(operationName.getContext()), passTiming(false),
      verifyPasses(true) {}

PassManager::~PassManager() = default;

void PassManager::enableVerifier(bool enabled) { verifyPasses = enabled; }

/// Run the passes within this manager on the provided operation.
LogicalResult PassManager::run(Operation *op) {
  MLIRContext *context = getContext();
  std::optional<OperationName> anchorOp = getOpName(*context);
  if (anchorOp && anchorOp != op->getName())
    return emitError(op->getLoc())
           << "can't run '" << getOpAnchorName() << "' pass manager on '"
           << op->getName() << "' op";

  // Register all dialects for the current pipeline.
  DialectRegistry dependentDialects;
  getDependentDialects(dependentDialects);
  context->appendDialectRegistry(dependentDialects);
  for (StringRef name : dependentDialects.getDialectNames())
    context->getOrLoadDialect(name);

  // Before running, make sure to finalize the pipeline pass list.
  if (failed(getImpl().finalizePassList(context)))
    return failure();

  // Notify the context that we start running a pipeline for bookkeeping.
  context->enterMultiThreadedExecution();

  // Initialize all of the passes within the pass manager with a new generation.
  llvm::hash_code newInitKey = context->getRegistryHash();
  llvm::hash_code pipelineKey = hash();
  if (newInitKey != initializationKey || pipelineKey != pipelineInitializationKey) {
    if (failed(initialize(context, impl->initializationGeneration + 1)))
      return failure();
    initializationKey = newInitKey;
    pipelineKey = pipelineInitializationKey;
  }

  // Construct a top level analysis manager for the pipeline.
  ModuleAnalysisManager am(op, instrumentor.get());

  // If reproducer generation is enabled, run the pass manager with crash
  // handling enabled.
  LogicalResult result =
      crashReproGenerator ? runWithCrashRecovery(op, am) : runPasses(op, am);

  // Notify the context that the run is done.
  context->exitMultiThreadedExecution();

  // Dump all of the pass statistics if necessary.
  if (passStatisticsMode)
    dumpStatistics();
  return result;
}

LogicalResult PassManager::emitKokkos(Operation *op, const char* cxxSourceFile, const char* pySourceFile) {
  MLIRContext *context = getContext();
  assert(op->getName() == getOpName(*context) &&
         "operation has a different name than the PassManager or is from a "
         "different context");

  // Register all dialects for the current pipeline.
  DialectRegistry dependentDialects;
  getDependentDialects(dependentDialects);
  context->appendDialectRegistry(dependentDialects);
  for (StringRef name : dependentDialects.getDialectNames())
    context->getOrLoadDialect(name);

  // Open the file for writing
  std::error_code ec;
  llvm::raw_fd_ostream cxxFileHandle(StringRef(cxxSourceFile), ec);
  llvm::raw_fd_ostream pyFileHandle(StringRef(pySourceFile), ec);
  LogicalResult result = emitc::translateToKokkosCpp(op, cxxFileHandle, pyFileHandle, /* enableSparseSupport */ false);
  pyFileHandle.close();
  cxxFileHandle.close();
  return result;
}

<<<<<<< HEAD
LogicalResult PassManager::emitKokkosSparse(Operation *op, const char* cxxSourceFile, const char* pySourceFile, bool useHierarchical) {
=======
LogicalResult PassManager::emitKokkosSparse(Operation *op, const char* cxxSourceFile, const char* pySourceFile, bool useHierarchical, bool isLastKernel) {
>>>>>>> 7d6b2d8d
  MLIRContext *context = getContext();
  assert(op->getName() == getOpName(*context) &&
         "operation has a different name than the PassManager or is from a "
         "different context");

  // Register all dialects for the current pipeline.
  DialectRegistry dependentDialects;
  getDependentDialects(dependentDialects);
  context->appendDialectRegistry(dependentDialects);
  for (StringRef name : dependentDialects.getDialectNames())
    context->getOrLoadDialect(name);

  // Open the file for writing
  std::error_code ec;
  llvm::raw_fd_ostream cxxFileHandle(StringRef(cxxSourceFile), ec);
  llvm::raw_fd_ostream pyFileHandle(StringRef(pySourceFile), ec);
<<<<<<< HEAD
  LogicalResult result = emitc::translateToKokkosCpp(op, cxxFileHandle, pyFileHandle, /* enableSparseSupport */ true, useHierarchical);
=======
  LogicalResult result = emitc::translateToKokkosCpp(op, cxxFileHandle, pyFileHandle, /* enableSparseSupport */ true, useHierarchical, isLastKernel);
>>>>>>> 7d6b2d8d
  pyFileHandle.close();
  cxxFileHandle.close();
  return result;
}

/// Add the provided instrumentation to the pass manager.
void PassManager::addInstrumentation(std::unique_ptr<PassInstrumentation> pi) {
  if (!instrumentor)
    instrumentor = std::make_unique<PassInstrumentor>();

  instrumentor->addInstrumentation(std::move(pi));
}

LogicalResult PassManager::runPasses(Operation *op, AnalysisManager am) {
  return OpToOpPassAdaptor::runPipeline(*this, op, am, verifyPasses,
                                        impl->initializationGeneration);
}

//===----------------------------------------------------------------------===//
// AnalysisManager
//===----------------------------------------------------------------------===//

/// Get an analysis manager for the given operation, which must be a proper
/// descendant of the current operation represented by this analysis manager.
AnalysisManager AnalysisManager::nest(Operation *op) {
  Operation *currentOp = impl->getOperation();
  assert(currentOp->isProperAncestor(op) &&
         "expected valid descendant operation");

  // Check for the base case where the provided operation is immediately nested.
  if (currentOp == op->getParentOp())
    return nestImmediate(op);

  // Otherwise, we need to collect all ancestors up to the current operation.
  SmallVector<Operation *, 4> opAncestors;
  do {
    opAncestors.push_back(op);
    op = op->getParentOp();
  } while (op != currentOp);

  AnalysisManager result = *this;
  for (Operation *op : llvm::reverse(opAncestors))
    result = result.nestImmediate(op);
  return result;
}

/// Get an analysis manager for the given immediately nested child operation.
AnalysisManager AnalysisManager::nestImmediate(Operation *op) {
  assert(impl->getOperation() == op->getParentOp() &&
         "expected immediate child operation");

  auto it = impl->childAnalyses.find(op);
  if (it == impl->childAnalyses.end())
    it = impl->childAnalyses
             .try_emplace(op, std::make_unique<NestedAnalysisMap>(op, impl))
             .first;
  return {it->second.get()};
}

/// Invalidate any non preserved analyses.
void detail::NestedAnalysisMap::invalidate(
    const detail::PreservedAnalyses &pa) {
  // If all analyses were preserved, then there is nothing to do here.
  if (pa.isAll())
    return;

  // Invalidate the analyses for the current operation directly.
  analyses.invalidate(pa);

  // If no analyses were preserved, then just simply clear out the child
  // analysis results.
  if (pa.isNone()) {
    childAnalyses.clear();
    return;
  }

  // Otherwise, invalidate each child analysis map.
  SmallVector<NestedAnalysisMap *, 8> mapsToInvalidate(1, this);
  while (!mapsToInvalidate.empty()) {
    auto *map = mapsToInvalidate.pop_back_val();
    for (auto &analysisPair : map->childAnalyses) {
      analysisPair.second->invalidate(pa);
      if (!analysisPair.second->childAnalyses.empty())
        mapsToInvalidate.push_back(analysisPair.second.get());
    }
  }
}

//===----------------------------------------------------------------------===//
// PassInstrumentation
//===----------------------------------------------------------------------===//

PassInstrumentation::~PassInstrumentation() = default;

void PassInstrumentation::runBeforePipeline(
    std::optional<OperationName> name, const PipelineParentInfo &parentInfo) {}

void PassInstrumentation::runAfterPipeline(
    std::optional<OperationName> name, const PipelineParentInfo &parentInfo) {}

//===----------------------------------------------------------------------===//
// PassInstrumentor
//===----------------------------------------------------------------------===//

namespace mlir {
namespace detail {
struct PassInstrumentorImpl {
  /// Mutex to keep instrumentation access thread-safe.
  llvm::sys::SmartMutex<true> mutex;

  /// Set of registered instrumentations.
  std::vector<std::unique_ptr<PassInstrumentation>> instrumentations;
};
} // namespace detail
} // namespace mlir

PassInstrumentor::PassInstrumentor() : impl(new PassInstrumentorImpl()) {}
PassInstrumentor::~PassInstrumentor() = default;

/// See PassInstrumentation::runBeforePipeline for details.
void PassInstrumentor::runBeforePipeline(
    std::optional<OperationName> name,
    const PassInstrumentation::PipelineParentInfo &parentInfo) {
  llvm::sys::SmartScopedLock<true> instrumentationLock(impl->mutex);
  for (auto &instr : impl->instrumentations)
    instr->runBeforePipeline(name, parentInfo);
}

/// See PassInstrumentation::runAfterPipeline for details.
void PassInstrumentor::runAfterPipeline(
    std::optional<OperationName> name,
    const PassInstrumentation::PipelineParentInfo &parentInfo) {
  llvm::sys::SmartScopedLock<true> instrumentationLock(impl->mutex);
  for (auto &instr : llvm::reverse(impl->instrumentations))
    instr->runAfterPipeline(name, parentInfo);
}

/// See PassInstrumentation::runBeforePass for details.
void PassInstrumentor::runBeforePass(Pass *pass, Operation *op) {
  llvm::sys::SmartScopedLock<true> instrumentationLock(impl->mutex);
  for (auto &instr : impl->instrumentations)
    instr->runBeforePass(pass, op);
}

/// See PassInstrumentation::runAfterPass for details.
void PassInstrumentor::runAfterPass(Pass *pass, Operation *op) {
  llvm::sys::SmartScopedLock<true> instrumentationLock(impl->mutex);
  for (auto &instr : llvm::reverse(impl->instrumentations))
    instr->runAfterPass(pass, op);
}

/// See PassInstrumentation::runAfterPassFailed for details.
void PassInstrumentor::runAfterPassFailed(Pass *pass, Operation *op) {
  llvm::sys::SmartScopedLock<true> instrumentationLock(impl->mutex);
  for (auto &instr : llvm::reverse(impl->instrumentations))
    instr->runAfterPassFailed(pass, op);
}

/// See PassInstrumentation::runBeforeAnalysis for details.
void PassInstrumentor::runBeforeAnalysis(StringRef name, TypeID id,
                                         Operation *op) {
  llvm::sys::SmartScopedLock<true> instrumentationLock(impl->mutex);
  for (auto &instr : impl->instrumentations)
    instr->runBeforeAnalysis(name, id, op);
}

/// See PassInstrumentation::runAfterAnalysis for details.
void PassInstrumentor::runAfterAnalysis(StringRef name, TypeID id,
                                        Operation *op) {
  llvm::sys::SmartScopedLock<true> instrumentationLock(impl->mutex);
  for (auto &instr : llvm::reverse(impl->instrumentations))
    instr->runAfterAnalysis(name, id, op);
}

/// Add the given instrumentation to the collection.
void PassInstrumentor::addInstrumentation(
    std::unique_ptr<PassInstrumentation> pi) {
  llvm::sys::SmartScopedLock<true> instrumentationLock(impl->mutex);
  impl->instrumentations.emplace_back(std::move(pi));
}<|MERGE_RESOLUTION|>--- conflicted
+++ resolved
@@ -18,10 +18,7 @@
 #include "mlir/IR/Threading.h"
 #include "mlir/IR/Verifier.h"
 #include "mlir/Support/FileUtilities.h"
-<<<<<<< HEAD
 #include "llvm/ADT/Hashing.h"
-=======
->>>>>>> 7d6b2d8d
 #include "mlir/Target/KokkosCpp/KokkosCppEmitter.h"
 #include "llvm/ADT/STLExtras.h"
 #include "llvm/ADT/ScopeExit.h"
@@ -895,11 +892,7 @@
   return result;
 }
 
-<<<<<<< HEAD
-LogicalResult PassManager::emitKokkosSparse(Operation *op, const char* cxxSourceFile, const char* pySourceFile, bool useHierarchical) {
-=======
 LogicalResult PassManager::emitKokkosSparse(Operation *op, const char* cxxSourceFile, const char* pySourceFile, bool useHierarchical, bool isLastKernel) {
->>>>>>> 7d6b2d8d
   MLIRContext *context = getContext();
   assert(op->getName() == getOpName(*context) &&
          "operation has a different name than the PassManager or is from a "
@@ -916,11 +909,7 @@
   std::error_code ec;
   llvm::raw_fd_ostream cxxFileHandle(StringRef(cxxSourceFile), ec);
   llvm::raw_fd_ostream pyFileHandle(StringRef(pySourceFile), ec);
-<<<<<<< HEAD
-  LogicalResult result = emitc::translateToKokkosCpp(op, cxxFileHandle, pyFileHandle, /* enableSparseSupport */ true, useHierarchical);
-=======
   LogicalResult result = emitc::translateToKokkosCpp(op, cxxFileHandle, pyFileHandle, /* enableSparseSupport */ true, useHierarchical, isLastKernel);
->>>>>>> 7d6b2d8d
   pyFileHandle.close();
   cxxFileHandle.close();
   return result;
