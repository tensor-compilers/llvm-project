--- conflicted
+++ resolved
@@ -60,7 +60,6 @@
 
 
 def write(filename: str, tensor: Tensor) -> None:
-<<<<<<< HEAD
     """Outputs a tensor to a given file.
 
     The name suffix of the file specifies the format of the output. We currently
@@ -82,8 +81,8 @@
 
     tensor.to_file(filename)
 
-def write_kokkos(filename: str, tensor: Tensor, options: str = "") -> None:
-    """Outputs a tensor to a given file.
+def write_kokkos(filename: str, tensor: Tensor, options: str = "", index_instance: int = 0, num_instances: int = 0) -> None:
+    """Outputs a tensor to a given file. Computations are performed using the MLIR->Kokkos pipeline.
 
     The name suffix of the file specifies the format of the output. We currently
     only support .tns format.
@@ -95,55 +94,11 @@
     Raises:
       ValueError: If filename doesn't end with .tns or tensor is not a Tensor.
     """
-    if not isinstance(filename, str) or not filename.endswith(_TNS_FILENAME_SUFFIX):
-        raise ValueError(
-            "Expected string filename ends with" f" {_TNS_FILENAME_SUFFIX}: {filename}."
-        )
+    if (not isinstance(filename, str) or
+        not filename.endswith(_TNS_FILENAME_SUFFIX)):
+      raise ValueError("Expected string filename ends with"
+                       f" {_TNS_FILENAME_SUFFIX}: {filename}.")
     if not isinstance(tensor, Tensor):
-        raise ValueError(f"Expected a Tensor object: {tensor}.")
-
-    tensor.to_file_kokkos(filename, options=options)
-=======
-  """Outputs a tensor to a given file. Computations are performed using the default LLVM JIT pipeline.
-
-  The name suffix of the file specifies the format of the output. We currently
-  only support .tns format.
-
-  Args:
-    filename: A string output filename.
-    tensor: The tensor to output.
-
-  Raises:
-    ValueError: If filename doesn't end with .tns or tensor is not a Tensor.
-  """
-  if (not isinstance(filename, str) or
-      not filename.endswith(_TNS_FILENAME_SUFFIX)):
-    raise ValueError("Expected string filename ends with"
-                     f" {_TNS_FILENAME_SUFFIX}: {filename}.")
-  if not isinstance(tensor, Tensor):
-    raise ValueError(f"Expected a Tensor object: {tensor}.")
-
-  tensor.to_file(filename)
-
-def write_kokkos(filename: str, tensor: Tensor, options: str = "", index_instance: int = 0, num_instances: int = 0) -> None:
-  """Outputs a tensor to a given file. Computations are performed using the MLIR->Kokkos pipeline.
-
-  The name suffix of the file specifies the format of the output. We currently
-  only support .tns format.
-
-  Args:
-    filename: A string output filename.
-    tensor: The tensor to output.
-
-  Raises:
-    ValueError: If filename doesn't end with .tns or tensor is not a Tensor.
-  """
-  if (not isinstance(filename, str) or
-      not filename.endswith(_TNS_FILENAME_SUFFIX)):
-    raise ValueError("Expected string filename ends with"
-                     f" {_TNS_FILENAME_SUFFIX}: {filename}.")
-  if not isinstance(tensor, Tensor):
-    raise ValueError(f"Expected a Tensor object: {tensor}.")
-
-  tensor.to_file_kokkos(filename,options=options,index_instance=index_instance,num_instances=num_instances)
->>>>>>> 7d6b2d8d
+      raise ValueError(f"Expected a Tensor object: {tensor}.")
+  
+    tensor.to_file_kokkos(filename,options=options,index_instance=index_instance,num_instances=num_instances)
