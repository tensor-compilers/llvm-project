--- conflicted
+++ resolved
@@ -839,6 +839,65 @@
 
             return module
 
+  def compile_kokkos(
+      self,
+      dst: "Tensor",
+      dst_indices: Tuple["IndexVar", ...],
+      options: str = "",
+      index_instance: int = 0,
+      num_instances: int = 0
+  ) -> execution_engine.ExecutionEngine:
+    """Compiles the tensor assignment dst[dst_indices] = expression.
+
+    Args:
+      dst: The destination tensor.
+      dst_indices: The tuple of IndexVar used to access the destination tensor.
+
+    Returns:
+      The Kokkos/CTypes execution engine for the tensor assignment.
+
+    Raises:
+      ValueError: If the expression is not proper or not supported.
+    """
+    expr_to_info = self._validate_and_collect_expr_info(dst, dst_indices)
+    input_accesses = self.get_input_accesses()
+
+    # Build and compile the module to produce the execution engine.
+    with ir.Context(), ir.Location.unknown():
+      module = ir.Module.create()
+      self._emit_assignment(module, dst, dst_indices, expr_to_info,
+                            input_accesses)
+      backend = KokkosBackend.KokkosBackendLinalgOnTensorsBackend(dump_mlir=True, before_mlir_filename = "dump_pytaco.mlir", after_mlir_filename = "lowered_dump_pytaco.mlir", index_instance=index_instance, num_instances=num_instances)
+      engine = backend.compile_sparse(module, options=options)
+    return engine
+
+  def get_module(
+      self,
+      dst: "Tensor",
+      dst_indices: Tuple["IndexVar", ...],
+  ) -> ir.Module:
+    """Get module
+
+    Args:
+      dst: The destination tensor.
+      dst_indices: The tuple of IndexVar used to access the destination tensor.
+
+    Returns:
+      The module.
+
+    Raises:
+      ValueError: If the expression is not proper or not supported.
+    """
+    expr_to_info = self._validate_and_collect_expr_info(dst, dst_indices)
+    input_accesses = self.get_input_accesses()
+
+    # Build and compile the module to produce the execution engine.
+    with ir.Context(), ir.Location.unknown():
+      module = ir.Module.create()
+      self._emit_assignment(module, dst, dst_indices, expr_to_info,
+                            input_accesses)
+
+      return module
 
 class _AtomicCounter:
     """An atomic counter."""
@@ -921,173 +980,11 @@
     Raises:
       ValueError: if n is not a positive integer.
     """
-<<<<<<< HEAD
     if not isinstance(n, int) or n <= 0:
         raise ValueError(f"Expected an integer: {n}.")
     # If lock contention ever becomes an issue, we could implement a bulk getter
     # that returns a range by only claiming the lock once.
     return [IndexVar() for i in range(n)]
-=======
-    expr_to_info = self._validate_and_collect_expr_info(dst, dst_indices)
-    input_accesses = self.get_input_accesses()
-
-    # Build and compile the module to produce the execution engine.
-    with ir.Context(), ir.Location.unknown():
-      module = ir.Module.create()
-      self._emit_assignment(module, dst, dst_indices, expr_to_info,
-                            input_accesses)
-      engine = utils.compile_and_build_engine(module)
-
-    return engine
-
-  def compile_kokkos(
-      self,
-      dst: "Tensor",
-      dst_indices: Tuple["IndexVar", ...],
-      options: str = "",
-      index_instance: int = 0,
-      num_instances: int = 0
-  ) -> execution_engine.ExecutionEngine:
-    """Compiles the tensor assignment dst[dst_indices] = expression.
-
-    Args:
-      dst: The destination tensor.
-      dst_indices: The tuple of IndexVar used to access the destination tensor.
-
-    Returns:
-      The Kokkos/CTypes execution engine for the tensor assignment.
-
-    Raises:
-      ValueError: If the expression is not proper or not supported.
-    """
-    expr_to_info = self._validate_and_collect_expr_info(dst, dst_indices)
-    input_accesses = self.get_input_accesses()
-
-    # Build and compile the module to produce the execution engine.
-    with ir.Context(), ir.Location.unknown():
-      module = ir.Module.create()
-      self._emit_assignment(module, dst, dst_indices, expr_to_info,
-                            input_accesses)
-      backend = KokkosBackend.KokkosBackendLinalgOnTensorsBackend(dump_mlir=True, before_mlir_filename = "dump_pytaco.mlir", after_mlir_filename = "lowered_dump_pytaco.mlir", index_instance=index_instance, num_instances=num_instances)
-      engine = backend.compile_sparse(module, options=options)
-    return engine
-
-  def get_module(
-      self,
-      dst: "Tensor",
-      dst_indices: Tuple["IndexVar", ...],
-  ) -> ir.Module:
-    """Get module
-
-    Args:
-      dst: The destination tensor.
-      dst_indices: The tuple of IndexVar used to access the destination tensor.
-
-    Returns:
-      The module.
-
-    Raises:
-      ValueError: If the expression is not proper or not supported.
-    """
-    expr_to_info = self._validate_and_collect_expr_info(dst, dst_indices)
-    input_accesses = self.get_input_accesses()
-
-    # Build and compile the module to produce the execution engine.
-    with ir.Context(), ir.Location.unknown():
-      module = ir.Module.create()
-      self._emit_assignment(module, dst, dst_indices, expr_to_info,
-                            input_accesses)
-
-      return module
-
-class _AtomicCounter:
-  """An atomic counter."""
-
-  def __init__(self):
-    self._counter = 0
-    self._counter_lock = threading.Lock()
-
-  def increment(self) -> int:
-    """Increments the counter by one and returns the old value."""
-    old_value = self._counter
-    with self._counter_lock:
-      self._counter = self._counter + 1
-    return old_value
-
-
-class IndexVar(IndexExpr):
-  """The tensor index class.
-
-  We support the TACO API index_var class with an alias of this class.
-
-  An IndexVar object represents an index variable in tensor index notation.
-
-  Attributes:
-    name: A unique string name of the IndexVar.
-  """
-  _counter = _AtomicCounter()
-
-  def __init__(self):
-    id = self._counter.increment()
-    self._name = f"{_TACO_INDEX_PREFIX}{id}"
-
-  def __repr__(self) -> str:
-    return f"IndexVar(name={repr(self._name)})"
-
-  @property
-  def name(self) -> str:
-    """Returns the name of the IndexVar."""
-    return self._name
-
-  def _visit(self,
-             func: _ExprVisitor,
-             args,
-             *,
-             leaf_checker: _SubtreeLeafChecker = None) -> None:
-    """A post-order visitor."""
-    if leaf_checker:
-      assert leaf_checker(self, *args)
-    func(self, *args)
-
-  def _emit_expression(
-      self,
-      expr_to_opnd: Dict[IndexExpr, lang.OperandDef],
-      expr_to_info: _ExprInfoDict,
-  ) -> lang.ScalarExpression:
-    """Emits a index value casted to the data type of the tensor expression."""
-    dim = getattr(lang.D, self.name)
-    index = lang.index(dim)
-    int_value = lang.TypeFn.cast_unsigned(lang.TV.I64, index)
-    return lang.TypeFn.cast_unsigned(lang.T, int_value)
-
-  def dtype(self) -> DType:
-    """Returns the data type for the index value.
-
-    This is unreachable for IndexVar.
-    """
-    assert 0
-
-
-def get_index_vars(n: int) -> List[IndexVar]:
-  """Returns a list of n IndexVar.
-
-  This routine is defined by the TACO API.
-
-  Args:
-    n: An integer representing the number of IndexVar to get.
-
-  Returns:
-    A list of IndexVar.
-
-  Raises:
-    ValueError: if n is not a positive integer.
-  """
-  if not isinstance(n, int) or n <= 0:
-    raise ValueError(f"Expected an integer: {n}.")
-  # If lock contention ever becomes an issue, we could implement a bulk getter
-  # that returns a range by only claiming the lock once.
-  return [IndexVar() for i in range(n)]
->>>>>>> 7d6b2d8d
 
 
 def _mlir_symbols_from_index_vars(
@@ -1105,373 +1002,9 @@
 
 
 def _mlir_tensor_type(
-<<<<<<< HEAD
     dtype: DType, shape: Tuple[int, ...], attr: Optional[sparse_tensor.EncodingAttr]
 ) -> ir.RankedTensorType:
     """Returns an MLIR tensor type.
-=======
-    dtype: DType, shape: Tuple[int, ...],
-    attr: Optional[sparse_tensor.EncodingAttr]) -> ir.RankedTensorType:
-  """Returns an MLIR tensor type.
-
-  Args:
-    dtype: An DType object for the element data type of the tensor.
-    shape: A tuple of integer for the shape of the tensor.
-    attr: An optional MLIR sparse tensor attribute, only provided if the tensor
-      is a sparse tensor.
-
-  Returns:
-    An MLIR ranked tensor type.
-  """
-  ir_type = _mlir_type_from_taco_type(dtype)
-  return ir.RankedTensorType.get(shape, ir_type, attr)
-
-
-@dataclasses.dataclass(frozen=True)
-class _StructOpInfo:
-  """Information for generating a structured op in the linalg dialect.
-
-  This information is associated with an expression node that serves as the
-  root for an expression subtree implemented with a structured op.
-
-  Attributes:
-    dst_indices: A tuple of IndexVar, representing the result dimensions of the
-      structured op. This is used to construct the temporary variable for the
-      tensor to hold the structured op result.
-    dst_dims: A tuple of int, representing the result shape of the structured
-      op.
-    dst_dtype: A DType representing the data type of the structured op result.
-    dst_name: A string representing the name of the structured op result.
-    dst_format: An optional Format object representing the destination tensor
-      format. None represents a true dense tensor.
-  """
-  dst_indices: Tuple[IndexVar, ...]
-  dst_dims: Tuple[int, ...]
-  dst_dtype: DType
-  dst_name: str
-  dst_format: Optional[Format]
-
-  def __post_init__(self) -> None:
-    """Verifies the integrity of the attribute values."""
-    assert len(self.dst_indices) == len(self.dst_dims)
-
-  def emit_tensor_init(self) -> ir.RankedTensorType:
-    """Returns an initialization for the destination tensor."""
-    if self.dst_format is None or self.dst_format.rank() == 0:
-      # Initialize the dense tensor.
-      ir_type = _mlir_type_from_taco_type(self.dst_dtype)
-      empty = tensor.EmptyOp(self.dst_dims, ir_type).result
-      zero = arith.ConstantOp(ir_type, 0.0)
-      return linalg.fill(zero, outs=[empty])
-
-    # Initialize the sparse tensor.
-    mlir_type = _mlir_tensor_type(self.dst_dtype, self.dst_dims,
-                                  self.dst_format.mlir_tensor_attr())
-    index_type = ir.IndexType.get()
-    return bufferization.AllocTensorOp(mlir_type, [], None, None, None)
-
-
-class _Stats:
-  """Information to describe how a tensor expression is implemented.
-
-  Currently, we only record the temporary tensors introduced for splitting the
-  original expression.
-  """
-
-  def __init__(self):
-    self._temps = []
-
-  def __repr__(self) -> str:
-    return f"_Stats({repr(self._temps)})"
-
-  def add_element(self, structop: _StructOpInfo):
-    """Adds a temporary tensor."""
-    self._temps.append(structop)
-
-  def get_total(self) -> int:
-    """Gets the total number of temporary tensors."""
-    return len(self._temps)
-
-  def _get_element(self, idx: int) -> _StructOpInfo:
-    """Gets the ith temporary tensor."""
-    assert idx < self.get_total()
-    return self._temps[idx]
-
-  def get_dimensions(self, idx: int) -> Tuple[int]:
-    """Gets the dimensions for the ith temporary tensor."""
-    return self._get_element(idx).dst_dims
-
-  def get_formats(self, idx: int) -> Tuple[ModeFormat]:
-    """Gets the ModeFormats for the ith temporary tensor."""
-    return tuple(self._get_element(idx).dst_format.format_pack.formats)
-
-
-class _SparseValueInfo(enum.Enum):
-  """Describes how a sparse tensor value is stored.
-  _UNPACKED: The sparse tensor value is stored as (coordnates, values) in
-    Python.
-  _PACKED: The sparse tensor value is stored as a C pointer to a packed MLIR
-    sparse tensor.
-  """
-  _UNPACKED = 0
-  _PACKED = 1
-
-
-@dataclasses.dataclass(frozen=True)
-class _Assignment:
-  """Records an assignment to a tensor T as T[indices] = expression."""
-  indices: Tuple["IndexVar", ...]
-  expression: "IndexExpr"
-
-
-class Tensor:
-  """The tensor class.
-
-  We support the TACO API tensor class with an alias of this class.
-
-  This class is part of the TACO API with the following methods:
-    insert: Inserts a value to the given coordinate in the tensor.
-    to_array: Returns a numpy ndarray for the tensor.
-
-  TACO API also defines the following arrtibutes for the class:
-    dtype: A dtype object representing the data type of the tensor.
-    format: A format object representing the storage format of the tensor.
-    name: A string object representing the name of the tensor.
-    order: An integral rank of the tensor.
-    shape: A list of integers representing the shape of the tensor.
-
-  We currently ignore the tensor dimension ordering for dense tensor.
-  """
-  _counter = _AtomicCounter()
-
-  def _get_unique_name(self) -> str:
-    """Returns a unique name for creating a new Tensor."""
-    return f"{_TACO_TENSOR_PREFIX}{self._counter.increment()}"
-
-  def _init_format(self, fmt: Union[ModeFormat, List[ModeFormat],
-                                    Format]) -> None:
-    """Process the fmt argument for the Tensor constructor.
-
-    Args:
-      fmt: This argument can be a ModeFormat, List[ModeFormat], or format. If
-        this argument is a ModeFormat, uses this ModeFormat for all the tensor
-        dimensions. If this argument is a list of ModeFormat, the len of the
-        list should equal to the rank of the tensor. If this argument is a
-        format, uses it for the format of the tensor.
-
-    Raises:
-      ValueError: If fmt is not one of the expected type or is inconsistent
-        with the rank of the tensor. This is because fmt could be an users
-        input.
-    """
-    if isinstance(fmt, ModeFormat):
-      self._format = _make_format([fmt] * self.order)
-    elif isinstance(fmt, list):
-      if len(fmt) == self.order and isinstance(fmt[0], ModeFormat):
-        self._format = _make_format(fmt)
-      else:
-        raise ValueError("Inconsistent shape and format: "
-                         f"{self._shape}, {fmt}.")
-    elif isinstance(fmt, Format):
-      if fmt.rank() != self.order:
-        raise ValueError("Inconsistent shape and format: "
-                         f"{self._shape}, {fmt}.")
-      else:
-        self._format = fmt
-    else:
-      raise ValueError(f"Invalid format argument: {fmt}.")
-
-  def __init__(self,
-               value_or_shape: Optional[Union[List[int], Tuple[int, ...],
-                                              complex, float, int]] = None,
-               fmt: Optional[Union[ModeFormat, List[ModeFormat],
-                                   Format]] = None,
-               dtype: Optional[DType] = None,
-               name: Optional[str] = None,
-               is_dense: bool = False):
-    """The tensor constructor interface defined by TACO API.
-
-    Args:
-      value_or_shape: This argument is optional and can be int, float,
-        List[int], or Tuple[int, ...]. If this argument is an int or float,
-        creates a scalar tensor and initializes it with the value. If this
-        argument is a list or tuple of int, uses it as the shape to create a
-        tensor.
-      fmt: This argument can be a ModeFormat, List[ModeFormat], or format. If
-        this argument is a ModeFormat, uses this ModeFormat for all the tensor
-        dimensions. If this argument is a list of ModeFormat, the len of the
-        list should equal to the rank of the tensor. If this argument is a
-        format, uses it for the format of the tensor.
-      dtype: An object of dtype, representing the data type of the tensor.
-      name: A string name of the tensor. If a name is not given, creates a
-        unique name for the tensor.
-      is_dense: A boolean variable to indicate whether the tensor is a dense
-        tensor without any sparsity annotation.
-
-    Raises:
-      ValueError: If there is any inconsistency among the input arguments.
-    """
-    # Take care of the argument default values common to both sparse tensors
-    # and dense tensors.
-    dtype = dtype or DType(Type.FLOAT32)
-    self._name = name or self._get_unique_name()
-    self._assignment = None
-    self._engine = None
-    self._engine_kokkos = None
-    self._sparse_value_location = _SparseValueInfo._UNPACKED
-    self._dense_storage = None
-    self._dtype = dtype
-
-    if is_dense:
-      assert (fmt is None)
-      assert (isinstance(value_or_shape, tuple) or isinstance(
-          value_or_shape, list)) and _all_instance_of(value_or_shape, int)
-      self._shape = value_or_shape
-      self._format = None
-      return
-
-    fmt = fmt or ModeFormat.COMPRESSED
-    # We currently use _coords and _values to host the sparse tensor value with
-    # COO format, and _dense_storage to host the dense tensor value. We don't
-    # support the conversion between the two storages.
-    self._coords = []
-    self._values = []
-    self._stats = _Stats()
-    if value_or_shape is None or isinstance(value_or_shape, int) or isinstance(
-        value_or_shape, float) or isinstance(value_or_shape, complex):
-      # Create a scalar tensor and ignore the fmt parameter.
-      self._shape = []
-      self._format = _make_format([], [])
-      if value_or_shape is not None:
-        self._dense_storage = np.array(value_or_shape, dtype=self._dtype.value)
-    elif (isinstance(value_or_shape, tuple) or isinstance(
-        value_or_shape, list)) and _all_instance_of(value_or_shape, int):
-      # Create a tensor with the specified shape and format.
-      self._shape = list(value_or_shape)
-      self._init_format(fmt)
-    else:
-      raise ValueError("Invalid first argument. "
-                       "Must be a tuple or list for a shape or a single value"
-                       f"if initializing a scalar tensor: {value_or_shape}.")
-
-  def _set_packed_sparse_tensor(self, pointer: ctypes.c_void_p) -> None:
-    """Records the MLIR sparse tensor pointer."""
-    self._sparse_value_location = _SparseValueInfo._PACKED
-    self._packed_sparse_value = pointer
-
-  def is_unpacked(self) -> bool:
-    """Returns true if the tensor value is not packed as MLIR sparse tensor."""
-    return (self._sparse_value_location == _SparseValueInfo._UNPACKED)
-
-  def unpack(self) -> None:
-    """Unpacks the MLIR sparse tensor representation."""
-    if self.is_dense() or self.is_unpacked():
-      return
-
-    # Use the output MLIR sparse tensor pointer to retrieve the COO-flavored
-    # values and verify the values.
-    rank, nse, shape, values, indices = utils.sparse_tensor_to_coo_tensor(
-        self._packed_sparse_value, self._dtype.value)
-    assert rank == self.order
-    assert np.array_equal(self.shape, shape)
-    assert nse == len(values)
-    self._coords = indices
-    self._values = values
-    self._sparse_value_location = _SparseValueInfo._UNPACKED
-
-  def __repr__(self) -> str:
-    self._sync_value()
-    self.unpack()
-    value_str = (f"{repr(self._dense_storage)})" if self.is_dense() else
-                 f"{repr(self._coords)} {repr(self._values)})")
-    return (f"Tensor(_name={repr(self._name)} "
-            f"_dtype={repr(self._dtype)} : ") + value_str
-
-  def insert(self, coords: List[int], val: Union[complex, float, int]) -> None:
-    """Inserts a value to the given coordinate.
-
-    Args:
-      coords: A list of integer coordinates. The length of the list must be the
-        same as the rank of the tensor.
-      val: A value being inserted. It is either an integral or a floating point
-        value. This value will be converted to the data type of the tensor.
-
-    Raises:
-      ValueError: When there is any problem in the parameters.
-    """
-    if self.is_dense():
-      raise ValueError("Insert method is not supported for dense tensors.")
-    if self._assignment != None or not self.is_unpacked():
-      raise ValueError(
-          "Can't use Insert method for a tensor constructed from a file.")
-    if not isinstance(coords, list):
-      raise ValueError(f"Non list coordinate detected: {coords}.")
-    if not _all_instance_of(coords, int):
-      raise ValueError(f"Non integer coordinate detected: {coords}.")
-    if (len(coords) != self.order or
-        any([c < 0 or c >= self._shape[i] for i, c in enumerate(coords)])):
-      raise ValueError("Invalid coordinate for rank: "
-                       f"{self.order}, {coords}.")
-
-    if not isinstance(val, int) and not isinstance(
-        val, float) and not isinstance(val, complex):
-      raise ValueError(f"Value is neither int nor float: {val}.")
-
-    self._coords.append(tuple(coords))
-    self._values.append(self._dtype.value(val))
-
-  def is_dense(self) -> bool:
-    """Returns true if the tensor doesn't have sparsity annotation."""
-    return self.order == 0 or self._format is None
-
-  def to_array(self) -> np.ndarray:
-    """Returns the numpy array for the Tensor.
-
-    This is currenly only implemented for dense Tensor.
-    """
-    if not self.is_dense():
-      raise ValueError("Conversion from non-dense Tensor "
-                       "to numpy array not supported yet.")
-
-    self._sync_value()
-
-    return self._dense_storage
-
-  @staticmethod
-  def from_array(array: np.ndarray) -> "Tensor":
-    """Returns a dense tensor with the value copied from the input array.
-
-    We currently only support the conversion of float32 and float64 numpy arrays
-    to Tensor.
-
-    Args:
-      array: The numpy array that provides the data type, shape and value for
-        the tensor.
-
-    Returns:
-      A Tensor object.
-
-    Raises:
-      ValueError if the data type of the numpy array is not supported.
-    """
-    if array.dtype != np.float32 and array.dtype != np.float64:
-      raise ValueError(f"Expected floating point value type: {array.dtype}.")
-    t = Tensor(
-        array.shape,
-        dtype=_nptype_to_taco_type(array.dtype.type),
-        is_dense=True)
-    t._dense_storage = np.copy(array)
-    return t
-
-  @staticmethod
-  def from_coo(
-      coordinates: List[Tuple[int, ...]],
-      values: List[_AnyRuntimeType],
-      fmt: Format,
-      dtype: DType,
-  ) -> "Tensor":
-    """Converts coordinates and values to a sparse tensor representation.
->>>>>>> 7d6b2d8d
 
     Args:
       dtype: An DType object for the element data type of the tensor.
@@ -1539,38 +1072,8 @@
     original expression.
     """
 
-<<<<<<< HEAD
     def __init__(self):
         self._temps = []
-=======
-  def to_file_kokkos(self, filename: str, options: str = "", index_instance: int = 0, num_instances: int = 0) -> None:
-    """Compute the result tensor(s) using Kokkos pipeline and write to a file.
-
-    Args:
-      filename: A string file name.
-
-    Raises:
-       ValueError: If the tensor is dense, or an unpacked sparse tensor.
-    """
-    self._sync_value_kokkos(options=options, index_instance=index_instance, num_instances=num_instances)
-
-    if self.is_dense():
-      raise ValueError("Writing dense tensors without sparsity annotation to "
-                       "file is not supported.")
-
-    if self.is_unpacked():
-      raise ValueError("Writing unpacked sparse tensors to file is not "
-                       "supported.")
-
-    utils.output_sparse_tensor(self._packed_sparse_value, filename,
-                               self._format.format_pack.formats,
-                               _dtype_to_mlir_str(self._dtype))
-
-  @property
-  def dtype(self) -> DType:
-    """Returns the data type for the Tensor."""
-    return self._dtype
->>>>>>> 7d6b2d8d
 
     def __repr__(self) -> str:
         return f"_Stats({repr(self._temps)})"
@@ -2365,217 +1868,13 @@
       indices: A tuple of IndexVar used to access the tensor.
       name: A unique string name of the tensor.
       kind: An OperandKind for the operand.
-
-<<<<<<< HEAD
     Returns:
       An OperandDef representing the operand.
-=======
-  def compile_kokkos(self, force_recompile: bool = False, options: str = "", index_instance: int = 0, num_instances: int = 0) -> None:
-    """Compiles the tensor assignment to native code with a CTypes-based wrapper class.
-
-    Calling compile the second time does not do anything unless force_recompile is True.
-
-    Args:
-      force_recompile: A boolean value to enable recompilation, such as for the
-        purpose of timing.
-
-    Raises:
-      ValueError: If the assignment is not proper or not supported.
-    """
-
-    if self._assignment is None or (self._engine_kokkos is not None and
-                                    not force_recompile):
-      return
-
-    self._engine_kokkos = self._assignment.expression.compile_kokkos(self,
-                                                       self._assignment.indices, options=options, index_instance=index_instance, num_instances=num_instances)
-
-  def get_module(self, force_recompile: bool = False) -> ir.Module:
-    """Compiles the tensor assignment to an execution engine.
-
-    Calling compile the second time does not do anything unless
-    force_recompile is True.
-
-    Args:
-      force_recompile: A boolean value to enable recompilation, such as for the
-        purpose of timing.
-
-    Raises:
-      ValueError: If the assignment is not proper or not supported.
-    """
-    if self._assignment is None or (self._engine is not None and
-                                    not force_recompile):
-      return
-
-    return self._assignment.expression.get_module(self, self._assignment.indices)
-
-  def compute(self) -> None:
-    """Executes the engine for the tensor assignment.
-
-    Raises:
-      ValueError: If the assignment hasn't been compiled yet.
-    """
-    if self._assignment is None:
-      return
-
-    if self._engine is None:
-      raise ValueError("Need to invoke compile() before invoking compute().")
-
-    input_accesses = self._assignment.expression.get_input_accesses()
-    # Gather the pointers for the input buffers.
-    input_pointers = [a.tensor.ctype_pointer() for a in input_accesses]
-    if self.is_dense():
-      # The pointer to receive dense output is the first argument to the
-      # execution engine.
-      arg_pointers = [self.dense_dst_ctype_pointer()] + input_pointers
-    else:
-      # The pointer to receive the sparse tensor output is the last argument
-      # to the execution engine and is a pointer to pointer of char.
-      arg_pointers = input_pointers + [
-          ctypes.pointer(ctypes.pointer(ctypes.c_char(0)))
-      ]
-
-    # Invoke the execution engine to run the module.
-    self._engine.invoke(_ENTRY_NAME, *arg_pointers)
-
-    # Retrieve the result.
-    if self.is_dense():
-      result = runtime.ranked_memref_to_numpy(arg_pointers[0][0])
-      assert isinstance(result, np.ndarray)
-      self._dense_storage = result
-    else:
-      self._set_packed_sparse_tensor(arg_pointers[-1][0])
-
-    self._assignment = None
-    self._engine = None
-
-  def compute_kokkos(self) -> None:
-    """Executes the Kokkos/CTypes module for the tensor assignment.
-
-    Raises:
-      ValueError: If the assignment hasn't been compiled yet.
-    """
-    if self._assignment is None:
-      return
-
-    if self._engine_kokkos is None:
-      raise ValueError("Need to invoke compile_kokkos() before invoking compute_kokkos().")
-
-    input_accesses = self._assignment.expression.get_input_accesses()
-    # Gather the pointers for the input buffers.
-    input_pointers = [a.tensor.ctype_pointer().contents for a in input_accesses]
-    #if self.is_dense():
-    #  # The pointer to receive dense output is the first argument to the
-    #  # execution engine.
-    #  arg_pointers = [self.dense_dst_ctype_pointer()] + input_pointers
-    #else:
-    #  # The pointer to receive the sparse tensor output is the last argument
-    #  # to the execution engine and is a pointer to pointer of char.
-    #  arg_pointers = input_pointers + [
-    #      ctypes.pointer(ctypes.pointer(ctypes.c_char(0)))
-    #  ]
-
-    # Invoke the execution engine to run the module.
-    # Get the function we want by name
-    func = getattr(self._engine_kokkos, _ENTRY_NAME)
-    resultRaw = func(*input_pointers)
-
-    # Retrieve the result.
-    if self.is_dense():
-      result = runtime.ranked_memref_to_numpy(resultRaw)
-      assert isinstance(result, np.ndarray)
-      self._dense_storage = result
-    else:
-      self._set_packed_sparse_tensor(resultRaw)
-
-    self._assignment = None
-    self._engine_kokkos = None
-
-  def evaluate(self) -> None:
-    """Evaluates the tensor assignment."""
-    self.compile()
-    self.compute()
-
-  def evaluate_kokkos(self, options = "", index_instance = 0, num_instances = 0) -> None:
-    """Evaluates the tensor assignment."""
-    self.compile_kokkos(options=options, index_instance=index_instance, num_instances=num_instances)
-    self.compute_kokkos()
-
-  def _sync_value(self) -> None:
-    """Updates the tensor value by evaluating the pending assignment."""
-    if self._assignment is not None:
-      self.evaluate()
-
-  def _sync_value_kokkos(self, options = "", index_instance = 0, num_instances = 0) -> None:
-    """Updates the tensor value by evaluating the pending assignment."""
-    if self._assignment is not None:
-      self.evaluate_kokkos(options=options, index_instance=index_instance, num_instances=num_instances)
-
-  def mlir_tensor_type(self) -> ir.RankedTensorType:
-    """Returns the MLIR type for the tensor."""
-    mlir_attr = (None if (self._format is None or self.order == 0) else
-                 self._format.mlir_tensor_attr())
-    return _mlir_tensor_type(self._dtype, tuple(self._shape), mlir_attr)
-
-  def dense_dst_ctype_pointer(self) -> ctypes.pointer:
-    """Returns the ctypes pointer for the pointer to an MemRefDescriptor.
-
-    For a dense tensor output, the MLIR compiler allocates the storage for
-    the tensor. This routine returns the pointer to an MLIR MemRefDescriptor for
-    receiving the tensor.
-    """
-    assert self.is_dense()
-    mem_ref_desc = runtime.make_nd_memref_descriptor(
-        self.order, np.ctypeslib.as_ctypes_type(self.dtype.value))()
-    return ctypes.pointer(ctypes.pointer(mem_ref_desc))
-
-  def ctype_pointer(self) -> ctypes.pointer:
-    """Returns the ctypes pointer for the pointer to the input tensor."""
-    if self.is_dense():
-      if self._dense_storage is None:
-        self._dense_storage = np.zeros(self._shape, self._dtype.value)
-      return _ctype_pointer_from_array(self._dense_storage)
-
-    if self.is_unpacked():
-      shape = np.array(self._shape, np.int64)
-      indices = np.array(self._coords, np.int64)
-      values = np.array(self._values, self._dtype.value)
-      perm, sparse = self.format.get_permutation_and_sparsity()
-      ptr = utils.coo_tensor_to_sparse_tensor(shape, values, indices, perm,
-                                              sparse)
-    else:
-      ptr = self._packed_sparse_value
-
-    return ctypes.pointer(ctypes.cast(ptr, ctypes.c_void_p))
-
-  def get_scalar_value(self) -> _AnyRuntimeType:
-    """Returns the value for the scalar tensor.
-
-    This method also evaluates the assignment to the tensor.
-
-    Raises:
-      ValueError: If the tensor is not a scalar.
-    """
-    if self.order != 0:
-      raise ValueError(f"Expected a scalar tensor, got: rank={self.order}")
-
-    self._sync_value()
-    return self._dense_storage
-
-
-  def get_coordinates_and_values(
-      self) -> Tuple[List[Tuple[int, ...]], List[_AnyRuntimeType]]:
-    """Returns the coordinates and values for the non-zero elements.
-
-    This method also evaluates the assignment to the tensor and unpack the
-    sparse tensor.
->>>>>>> 7d6b2d8d
     """
     dim_sym = _mlir_symbols_from_index_vars(indices)
     opnd = lang.OperandDef(kind, lang.T, dim_sym)
     op_def.add_operand(name, opnd)
     return opnd
-
 
 @dataclasses.dataclass(frozen=True)
 class _DimInfo:
